--- conflicted
+++ resolved
@@ -94,54 +94,6 @@
 rm -rf "${TMP_DIR}/${ZIP_STEM}"
 echo "done."
 
-<<<<<<< HEAD
-if [ "x${BOOTLOADER_DIR}" != x ]; then
-    echo -n "--> Creating executables... "
-
-    # pyminifier only needed here, but we need our patched version that works
-    # with Python 3
-    .venv/bin/pip install -q -U pyminifier>=3.0.0
-
-    # Create a single-file Python entry point
-    cat ${BUILD_DIR}/ui_skybrush_studio.py | sed -n '/BLENDER ADD-ON INFO ENDS HERE/,$p' >${BUILD_DIR}/entrypoint.py
-    cat >>${BUILD_DIR}/entrypoint.py <<EOF
-
-register()
-
-EOF
-    PYTHONPATH=vendor .venv/bin/python -m stickytape.main ${BUILD_DIR}/entrypoint.py \
-        --add-python-path ${BUILD_DIR}/vendor/skybrush \
-        --add-python-module sbstudio.plugin.utils.platform \
-        --add-python-module natsort \
-        >${OUTPUT_DIR}/${ZIP_STEM}.py.orig
-    if [ "x${MINIFY}" = x1 ]; then
-      .venv/bin/pyminifier --gzip ${OUTPUT_DIR}/${ZIP_STEM}.py.orig >${OUTPUT_DIR}/${ZIP_STEM}.py
-      rm ${OUTPUT_DIR}/${ZIP_STEM}.py.orig
-    else
-      mv ${OUTPUT_DIR}/${ZIP_STEM}.py.orig ${OUTPUT_DIR}/${ZIP_STEM}.py
-    fi
-
-    # Attach the single-file entry point to the bootloader(s)
-    .venv/bin/python etc/scripts/_append_to_bootloader.py \
-        --bootloader-dir "${BOOTLOADER_DIR}" \
-        --output-dir ${OUTPUT_DIR} \
-        ${OUTPUT_DIR}/${ZIP_STEM}.py
-
-    # Remove the single-file entry point, not needed any more
-    rm ${OUTPUT_DIR}/${ZIP_STEM}.py
-
-    echo "done."
-
-    # Create macOS launcher app in a disk image
-    echo -n "--> Creating macOS disk image... "
-    etc/scripts/_build_macos_dmg.sh "${BUILD_DIR}" "${OUTPUT_DIR}" >/dev/null 2>/dev/null
-    echo "done."
-else
-    echo "[-] Skipping executables - no bootloader code present."
-fi
-
-=======
->>>>>>> 82c4dc2d
 # Clean up after ourselves
 rm -rf "${BUILD_DIR}"
 
