import bpy

from bpy.props import (
    BoolProperty,
    CollectionProperty,
    EnumProperty,
    FloatProperty,
    IntProperty,
    StringProperty,
)
from bpy.types import Collection, Context, PropertyGroup
from operator import attrgetter
from uuid import uuid4
from typing import Dict, List, Optional, Tuple

from sbstudio.plugin.constants import (
    Collections,
    DEFAULT_STORYBOARD_ENTRY_DURATION,
    DEFAULT_STORYBOARD_TRANSITION_DURATION,
)
from sbstudio.plugin.errors import StoryboardValidationError
from sbstudio.plugin.props import FormationProperty
from sbstudio.plugin.utils import sort_collection, with_context

from .formation import count_markers_in_formation
from .mixins import ListMixin

<<<<<<< HEAD
__all__ = ("MappingType", "StoryboardEntry", "Storyboard")
=======
__all__ = ("ScheduleOverride", "StoryboardEntry", "Storyboard")


class ScheduleOverride(PropertyGroup):
    """Blender property group representing overrides to the departure and
    arrival delays of a drone in a transition.
    """

    enabled = BoolProperty(
        name="Enabled",
        description="Whether this override entry is enabled",
        default=True,
        options=set(),
    )

    index = IntProperty(
        name="Index",
        description=(
            "0-based index of the marker in the source formation that the "
            "override refers to"
        ),
        default=0,
        min=0,
        options=set(),
    )

    pre_delay = IntProperty(
        name="Departure delay",
        description=(
            "Number of frames between the start of the entire transition and "
            "the departure of the drone assigned to this source marker"
        ),
        min=0,
    )

    post_delay = IntProperty(
        name="Arrival delay",
        description=(
            "Number of frames between the end of the entire transition and the "
            "arrival of the drone assigned to this source marker"
        ),
        min=0,
    )

    @property
    def label(self) -> str:
        parts: List[str] = [f"@{self.index}"]
        if self.pre_delay != 0:
            parts.append(f"dep {self.pre_delay}")
        if self.post_delay != 0:
            parts.append(f"arr {self.post_delay}")
        return " | ".join(parts)
>>>>>>> 37482945


def _handle_formation_change(operator, context):
    if not operator.is_name_customized:
        operator.name = operator.formation.name if operator.formation else ""


class MappingType(bpy.types.PropertyGroup):
    target = bpy.props.IntProperty()


class StoryboardEntry(PropertyGroup):
    """Blender property group representing a single entry in the storyboard
    of the drone show.
    """

    mapping = CollectionProperty(type=MappingType)

    maybe_uuid_do_not_use = StringProperty(
        name="Identifier",
        description=(
            "Unique identifier for this storyboard entry; must not change "
            "throughout the lifetime of the entry."
        ),
        default="",
        options={"HIDDEN"},
    )
    is_name_customized = BoolProperty(
        name="Custom Name",
        description=(
            "Keeps the name of the storyboard entry when the associated "
            "formation changes"
        ),
        default=False,
        options=set(),
    )
    formation = FormationProperty(
        description=(
            "Formation to use in this storyboard entry. Leave empty to mark this "
            "interval in the show as a segment that should not be affected by "
            "formation constraints"
        ),
        update=_handle_formation_change,
        options=set(),
    )
    frame_start = IntProperty(
        name="Start Frame",
        description="Frame when this formation should start in the show",
        default=0,
        options=set(),
    )
    duration = IntProperty(
        name="Duration",
        description="Duration of this formation",
        default=0,
        options=set(),
    )
    transition_type = EnumProperty(
        items=[
            ("MANUAL", "Manual", "", 1),
            ("AUTO", "Auto", "", 2),
        ],
        name="Type",
        description="Type of transition between the previous formation and this one. "
        "Manual transitions map the nth vertex of the initial formation to the nth "
        "vertex of the target formation; auto-matched transitions find an "
        "optimal mapping between vertices of the initial and the target formation",
        default="AUTO",
        options=set(),
    )
    transition_schedule = EnumProperty(
        items=[
            ("SYNCHRONIZED", "Synchronized", "", 1),
            ("STAGGERED", "Staggered", "", 2),
        ],
        name="Schedule",
        description=(
            "Time schedule of departures and arrivals during the transition between "
            "the previous formation and this one. Note that collision-free "
            "trajectories are guaranteed only for synchronized transitions"
        ),
        default="SYNCHRONIZED",
        options=set(),
    )
    pre_delay_per_drone_in_frames = FloatProperty(
        name="Departure delay",
        description=(
            "Number of frames to wait between the start times of drones "
            "in a staggered transition"
        ),
        min=0,
        unit="TIME",
        step=100,  # button step is 1/100th of step
    )
    post_delay_per_drone_in_frames = FloatProperty(
        name="Arrival delay",
        description=(
            "Number of frames to wait between the arrival times of drones "
            "in a staggered transition"
        ),
        min=0,
        unit="TIME",
        step=100,  # button step is 1/100th of step
    )
    schedule_overrides = CollectionProperty(type=ScheduleOverride)
    schedule_overrides_enabled = BoolProperty(
        name="Schedule overrides enabled",
        description=(
            "Whether the schedule overrides associated to the current entry "
            "are enabled"
        ),
    )
    active_schedule_override_entry_index = IntProperty(
        name="Selected override entry index",
        description="Index of the schedule override entry currently being edited",
    )
    is_locked = BoolProperty(
        name="Locked",
        description=(
            "Whether the transition is locked. Locked transitions are never "
            "re-calculated"
        ),
    )

    #: Sorting key for storyboard entries
    sort_key = attrgetter("frame_start", "frame_end")

    @property
    def active_schedule_override_entry(self) -> Optional[ScheduleOverride]:
        """The active schedule override currently selected for editing, or
        `None` if there is no such entry.
        """
        index = self.active_schedule_override_entry_index
        if index is not None and index >= 0 and index < len(self.schedule_overrides):
            return self.schedule_overrides[index]
        else:
            return None

    @active_schedule_override_entry.setter
    def active_schedule_override_entry(self, entry: Optional[ScheduleOverride]):
        if entry is None:
            self.active_schedule_override_entry_index = -1
            return

        for i, entry_in_collection in enumerate(self.schedule_overrides):
            if entry_in_collection == entry:
                self.active_schedule_override_entry_index = i
                return
        else:
            self.active_schedule_override_entry_index = -1

    @with_context
    def add_new_schedule_override(
        self,
        *,
        select: bool = False,
        context: Optional[Context] = None,
    ) -> ScheduleOverride:
        """Appends a new schedule override to the end of the storyboard.

        Parameters:
            select: whether to select the newly added entry after it was created
        """
        entry = self.schedule_overrides.add()
        if select:
            self.active_schedule_override_entry = entry
        return entry

    def contains_frame(self, frame: int) -> bool:
        """Returns whether the storyboard entry contains the given frame.

        Storyboard entries are closed from the left and open from the right;
        in other words, they always contain their start frames but they do not
        contain their end frames.
        """
        return 0 <= (frame - self.frame_start) < self.duration

    def extend_until(self, frame: int) -> None:
        """Ensures that the storyboard entry does not finish before the given
        frame.
        """
        diff = int(frame) - self.frame_end
        if diff > 0:
            self.duration += diff

    @property
    def frame_end(self) -> int:
        """Returns the index of the last frame that is covered by the storyboard."""
        return self.frame_start + self.duration

    @property
    def id(self) -> str:
        """Unique identifier of this storyboard entry."""
        if not self.maybe_uuid_do_not_use:
            # Chance of a collision is minimal so just use random numbers
            self.maybe_uuid_do_not_use = uuid4().hex
        return self.maybe_uuid_do_not_use

    @property
    def is_staggered(self) -> bool:
        """Whether the transition is staggered."""
        return self.transition_schedule == "STAGGERED"

    def get_enabled_schedule_override_map(self) -> Dict[int, ScheduleOverride]:
        """Returns a dictionary mapping indices of markers in the source
        formation to the corresponding transition schedule overrides.

        Only enabled schedule overrides are considered.
        """
        result: Dict[int, ScheduleOverride] = {}

        if self.schedule_overrides_enabled:
            for override in self.schedule_overrides:
                if override.enabled:
                    result[override.index] = override

        return result

    def remove_active_schedule_override_entry(self) -> None:
        """Removes the active schedule override entry from the collection and
        adjusts the active entry index as needed.
        """
        entry = self.active_schedule_override_entry
        if not entry:
            return

        index = self.active_schedule_override_entry_index
        self.schedule_overrides.remove(index)
        self.active_schedule_override_entry_index = min(
            max(0, index), len(self.schedule_overrides)
        )


class Storyboard(PropertyGroup, ListMixin):
    """Blender property group representing the entire storyboard of the
    drone show.
    """

    entries = CollectionProperty(type=StoryboardEntry)
    """The entries in this storyboard"""

    active_entry_index = IntProperty(
        name="Selected index",
        description="Index of the storyboard entry currently being edited",
    )
    """Index of the active entry (currently being edited) in the storyboard"""

    @property
    def active_entry(self) -> Optional[StoryboardEntry]:
        """The active storyboard entry currently selected for editing, or
        `None` if there is no such entry.
        """
        index = self.active_entry_index
        if index is not None and index >= 0 and index < len(self.entries):
            return self.entries[index]
        else:
            return None

    @active_entry.setter
    def active_entry(self, entry: Optional[StoryboardEntry]):
        if entry is None:
            self.active_entry_index = -1
            return

        for i, entry_in_storyboard in enumerate(self.entries):
            if entry_in_storyboard == entry:
                self.active_entry_index = i
                return
        else:
            self.active_entry_index = -1

    @with_context
    def add_new_entry(
        self,
        name: Optional[str] = None,
        frame_start: Optional[int] = None,
        duration: Optional[int] = None,
        *,
        formation: Optional[Collection] = None,
        select: bool = False,
        context: Optional[Context] = None,
    ) -> StoryboardEntry:
        """Appends a new entry to the end of the storyboard.

        Parameters:
            name: the name of the new entry. `None` means to use the name of the
                formation, which also means that either the name or the formation
                must be specified.
            frame_start: the start frame of the new entry; `None` chooses a
                sensible default
            duration: the duration of the new entry; `None` chooses a sensible
                default
            formation: the formation that the newly added entry should refer to
            select: whether to select the newly added entry after it was created
        """
        if name is None:
            if formation is None:
                raise ValueError(
                    "at least one of the name and the formation must be specified"
                )
            name = formation.name

        scene = context.scene
        fps = scene.render.fps
        if frame_start is None:
            frame_start = (
                self.frame_end + fps * DEFAULT_STORYBOARD_TRANSITION_DURATION
                if self.entries
                else scene.frame_start
            )

        if duration is None or duration < 0:
            duration = fps * DEFAULT_STORYBOARD_ENTRY_DURATION

        entry = self.entries.add()
        entry.frame_start = frame_start
        entry.duration = duration
        entry.name = name

        if (
            formation is None
            and hasattr(scene, "skybrush")
            and hasattr(scene.skybrush, "formations")
        ):
            # Use the active formation if it is not in the storyboard yet
            formation = scene.skybrush.formations.selected
            if self.contains_formation(formation):
                formation = None

        if formation is not None:
            entry.formation = formation

        if select:
            self.active_entry = entry

        self._sort_entries()

        # _sort_entries() might have invalidated our reference to the entry so
        # we cannot use it any more; it might point to a different entry. So
        # we recover it from the array based on name and start time
        for entry in self.entries:
            if entry.name == name and entry.frame_start == frame_start:
                break
        else:
            entry = None

        if select:
            self.active_entry = entry

        return entry

    def contains_formation(self, formation) -> bool:
        """Returns whether the storyboard contains at least one entry referring
        to the given formation.
        """
        return any(entry.formation == formation for entry in self.entries)

    @property
    def entry_after_active_entry(self) -> Optional[StoryboardEntry]:
        """The storyboard entry that follows the currently selected entry for
        editing, or `None` if there is no such entry.
        """
        index = self.active_entry_index
        if index is not None and index >= 0 and index < len(self.entries) - 1:
            return self.entries[index + 1]
        else:
            return None

    @property
    def entry_before_active_entry(self) -> Optional[StoryboardEntry]:
        """The storyboard entry that precedes the currently selected entry for
        editing, or `None` if there is no such entry.
        """
        index = self.active_entry_index
        if index is not None and self.entries and index > 0:
            return self.entries[index - 1]
        else:
            return None

    @property
    def first_entry(self) -> Optional[StoryboardEntry]:
        """Returns the first entry of the storyboard or `None` if the storyboard
        is empty.
        """
        if self.entries:
            return self.entries[0]
        else:
            return None

    @property
    def first_formation(self):
        """Returns the first formation of the storyboard or `None` if the storyboard
        is empty.
        """
        entry = self.first_entry
        return entry.formation if entry else None

    @property
    def frame_end(self) -> int:
        """Returns the index of the last frame that is covered by the storyboard."""
        return (
            max(entry.frame_end for entry in self.entries)
            if self.entries
            else self.frame_start
        )

    @property
    def frame_start(self) -> int:
        """Returns the index of the first frame that is covered by the storyboard."""
        return (
            min(entry.frame_start for entry in self.entries)
            if self.entries
            else bpy.context.scene.frame_start
        )

    def get_first_entry_for_formation(self, formation) -> Optional[StoryboardEntry]:
        """Returns the first storyboard entry that refers to the given formation,
        or `None` if no storyboard entry uses the given formation.
        """
        for entry in self.entries:
            if entry.formation == formation:
                return entry

    def get_index_of_entry_containing_frame(self, frame: int) -> int:
        """Returns the index of the storyboard entry containing the given
        frame.

        Returns:
            the index of the storyboard entry containing the given frame, or
            -1 if the current frame does not belong to any of the entries
        """
        for index, entry in enumerate(self.entries):
            if entry.contains_frame(frame):
                return index
        return -1

    def get_index_of_entry_after_frame(self, frame: int) -> int:
        """Returns the index of the storyboard entry that comes after the given
        frame.

        Returns:
            the index of the storyboard entry closest after the given frame, or
            -1 if the current frame is after the end of the storyboard
        """
        best_distance, closest = float("inf"), -1
        for index, entry in enumerate(self.entries):
            if entry.frame_start > frame:
                diff = entry.frame_start - frame
                if diff < best_distance:
                    best_distance = diff
                    closest = index

        return closest

    def get_index_of_entry_before_frame(self, frame: int) -> int:
        """Returns the index of the storyboard entry that comes before the given
        frame.

        Returns:
            the index of the storyboard entry closest before the given frame, or
            -1 if the current frame is before the start of the storyboard
        """
        best_distance, closest = float("inf"), -1
        for index, entry in enumerate(self.entries):
            if entry.frame_end < frame:
                diff = entry.frame_end - frame
                if diff < best_distance:
                    best_distance = diff
                    closest = index

        return closest

    def get_mapping_at_frame(self, frame: int):
        """Returns the mapping of drones at a given frame based on mappings
        stored in formations.

        Returns:
            The mapping between drones and the formation at the given frame.
        """
        index = self.get_index_of_entry_containing_frame(frame)
        if index >= 0:
            return self.entries[index].mapping

        index = self.get_index_of_entry_before_frame(frame)
        if index >= 0:
            return self.entries[index].mapping

        return None

    def get_formation_status_at_frame(self, frame: int) -> str:
        """Returns the name of the storyboard entry containing the given frame
        or multiple names with '->' in between if frame is between entries.

        Returns:
            the name of the storyboard entry containing the given frame, or
            `name1 -> name2` if the current frame is during a transition
            between entries
        """
        index = self.get_index_of_entry_containing_frame(frame)
        if index >= 0:
            return self.entries[index].name

        index = self.get_index_of_entry_after_frame(frame)
        if index < 0:
            last = self.last_entry
            if last is None:
                return ""

            return "{} ->".format(last.name)

        if index == 0:
            return "-> {}".format(self.entries[index].name)

        return "{} -> {}".format(self.entries[index - 1].name, self.entries[index].name)

    def get_frame_range_of_formation_or_transition_at_frame(
        self, frame: int
    ) -> Optional[Tuple[int, int]]:
        """Returns the start and end frame of the current formation or transition
        that contains the given frame.

        Returns:
            when the current frame is part of a formation, returns the start and
            end frame of that formation. When the current frame is part of a
            transition, returns the start and end frame of the transition.
            Returns ``None`` otherwise.
        """
        index = self.get_index_of_entry_containing_frame(frame)
        if index >= 0:
            entry: StoryboardEntry = self.entries[index]
            return entry.frame_start, entry.frame_end

        index = self.get_index_of_entry_after_frame(frame)
        if index > 0:
            return self.entries[index - 1].frame_end, self.entries[index].frame_start
        else:
            return None

    @property
    def last_entry(self) -> Optional[StoryboardEntry]:
        """Returns the last entry of the storyboard or `None` if the storyboard
        is empty.
        """
        if self.entries:
            return self.entries[len(self.entries) - 1]
        else:
            return None

    @property
    def last_formation(self):
        """Returns the last formation of the storyboard or `None` if the storyboard
        is empty.
        """
        entry = self.last_entry
        return entry.formation if entry else None

    def get_transition_duration_into_current_entry(self) -> int:
        """Returns the duration of the transition leading into the currently
        selected formation, in frames; zero if no formation is selected or the
        first formation is selected.
        """
        prev, current = self.entry_before_active_entry, self.active_entry
        if prev is not None and current is not None:
            return current.frame_start - prev.frame_end
        else:
            return 0

    def get_transition_duration_from_current_entry(self) -> int:
        """Returns the duration of the transition leading from the currently
        selected formation to the next one, in frames; zero if no formation is
        selected or the last formation is selected.
        """
        current, next = self.active_entry, self.entry_after_active_entry
        if next is not None and current is not None:
            return next.frame_start - current.frame_end
        else:
            return 0

    @property
    def second_entry(self) -> Optional[StoryboardEntry]:
        """Returns the second entry of the storyboard or `None` if the storyboard
        contains less entries.
        """
        if len(self.entries) > 1:
            return self.entries[1]
        else:
            return None

    def validate_and_sort_entries(self) -> None:
        """Validates the entries in the storyboard and sorts them by start time,
        keeping the active entry index point at the same entry as before.

        Returns:
            the list of entries in the storyboard, sorted by start time

        Raises:
            StoryboardValidationError: if the storyboard contains overlapping
                formations
        """
        entries = list(self.entries)
        entries.sort(key=StoryboardEntry.sort_key)

        # Check that entries do not overlap
        for index, (entry, next_entry) in enumerate(zip(entries, entries[1:])):
            if entry.frame_end >= next_entry.frame_start:
                raise StoryboardValidationError(
                    f"Storyboard entry {entry.name!r} at index {index + 1} and "
                    f"frame {next_entry.frame_start} overlaps with next entry "
                    f"{next_entry.name!r}"
                )

        # Check sizes of constraints
        drones = Collections.find_drones(create=False)
        num_drones = len(drones.objects) if drones else 0
        for entry in entries:
            formation = entry.formation
            if formation is None:
                continue

            num_markers = count_markers_in_formation(formation)
            if num_markers > num_drones:
                if num_drones > 1:
                    msg = f"you only have {num_drones} drones"
                elif num_drones == 1:
                    msg = "you only have one drone"
                else:
                    msg = "you have no drones"
                raise StoryboardValidationError(
                    f"Storyboard entry {entry.name!r} contains a formation with {num_markers} drones but {msg}"
                )

        active_entry = self.active_entry
        self._sort_entries()
        self.active_entry = active_entry

        # Retrieve the entries again because _sort_entries() might have changed
        # the ordering
        return sorted(self.entries, key=StoryboardEntry.sort_key)

    def _on_active_entry_moving_down(self, this_entry, next_entry) -> bool:
        pad = next_entry.frame_start - this_entry.frame_end

        this_entry.frame_start, next_entry.frame_start = (
            this_entry.frame_start + next_entry.duration + pad,
            this_entry.frame_start,
        )

        return True

    def _on_active_entry_moving_up(self, this_entry, prev_entry) -> bool:
        pad = this_entry.frame_start - prev_entry.frame_end

        this_entry.frame_start, prev_entry.frame_start = (
            prev_entry.frame_start,
            prev_entry.frame_start + this_entry.duration + pad,
        )

        return True

    def _sort_entries(self) -> None:
        """Sort the items in the storyboard in ascending order of start time."""
        # Sort the items in the storyboard itself
        sort_collection(self.entries, key=StoryboardEntry.sort_key)<|MERGE_RESOLUTION|>--- conflicted
+++ resolved
@@ -25,10 +25,7 @@
 from .formation import count_markers_in_formation
 from .mixins import ListMixin
 
-<<<<<<< HEAD
-__all__ = ("MappingType", "StoryboardEntry", "Storyboard")
-=======
-__all__ = ("ScheduleOverride", "StoryboardEntry", "Storyboard")
+__all__ = ("MappingType", "ScheduleOverride", "StoryboardEntry", "Storyboard")
 
 
 class ScheduleOverride(PropertyGroup):
@@ -80,7 +77,6 @@
         if self.post_delay != 0:
             parts.append(f"arr {self.post_delay}")
         return " | ".join(parts)
->>>>>>> 37482945
 
 
 def _handle_formation_change(operator, context):
