--- conflicted
+++ resolved
@@ -103,7 +103,6 @@
                     layout.separator()
 
             col = layout.column()
-<<<<<<< HEAD
             # TODO: remove bullet from beginning of text on UI somehow
             col.prop_search(
                 entry,
@@ -113,42 +112,51 @@
                 text="Attach to",
             )
             if entry.storyboard_entry_or_transition_selection:
-                col.prop(
+                row = col.row()
+                row.prop(
                     entry,
                     "frame_start",
                     text=f"Start Frame ({entry.frame_start_offset:+})",
+                )
+                row.separator()
+                row.operator(
+                    SetLightEffectStartFrameOperator.bl_idname,
+                    icon="TRIA_LEFT",
+                    text="",
                 )
                 col.prop(
                     entry,
                     "duration",
                     text=f"Duration ({entry.duration_offset:+})",
                 )
-                col.prop(
+                row = col.row()
+                row.prop(
                     entry, "frame_end", text=f"End Frame ({entry.frame_end_offset:+})"
                 )
+                row.separator()
+                row.operator(
+                    SetLightEffectEndFrameOperator.bl_idname,
+                    icon="TRIA_LEFT",
+                    text="",
+                )
             else:
-                col.prop(entry, "frame_start")
+                row = col.row()
+                row.prop(entry, "frame_start")
+                row.separator()
+                row.operator(
+                    SetLightEffectStartFrameOperator.bl_idname,
+                    icon="TRIA_LEFT",
+                    text="",
+                )
                 col.prop(entry, "duration")
-                col.prop(entry, "frame_end")
-=======
-            row = col.row()
-            row.prop(entry, "frame_start")
-            row.separator()
-            row.operator(
-                SetLightEffectStartFrameOperator.bl_idname,
-                icon="TRIA_LEFT",
-                text="",
-            )
-            col.prop(entry, "duration")
-            row = col.row()
-            row.prop(entry, "frame_end")
-            row.separator()
-            row.operator(
-                SetLightEffectEndFrameOperator.bl_idname,
-                icon="TRIA_LEFT",
-                text="",
-            )
->>>>>>> 4f50ffb6
+                row = col.row()
+                row.prop(entry, "frame_end")
+                row.separator()
+                row.operator(
+                    SetLightEffectEndFrameOperator.bl_idname,
+                    icon="TRIA_LEFT",
+                    text="",
+                )
             col.separator()
             col.prop(entry, "fade_in_duration")
             col.prop(entry, "fade_out_duration")
