--- conflicted
+++ resolved
@@ -14,22 +14,16 @@
 - Added export option for combined/parallel .skyc and .pdf exports to save time on final
   drone show renderings.
 
-<<<<<<< HEAD
-### Changed 
-
- - Trajectories sent to the backend use a new, compact binary format to speed up
-   render requests and save some bandwidth towards remote backends.
-
- - BREAKING CHANGE: This release requires Skybrush Studio Server 2.9.1 or later!
-=======
 - Added mandatory backend version check before dispatching the first request to
   the current server instance.
 
-### Changed
+### Changed 
 
 - The minimum backend version required for this version of the add-on is now
   2.29.0.
->>>>>>> 66bc91ad
+
+- Trajectories sent to the backend use a new, compact binary format to speed up
+  render requests and save some bandwidth towards remote backends.
 
 ### Fixed
 
